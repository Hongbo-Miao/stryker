name: CI

on:
  push: ~
  pull_request: ~
  schedule:
    - cron:  '0 12 * * *'

jobs:
  build_and_test:
    strategy:
      fail-fast: false
      matrix:
        node-version: [10.x, 12.x]
        os: ['ubuntu-latest', 'windows-latest']

    runs-on: ${{ matrix.os }}

    steps:
    - uses: actions/checkout@v1
    - name: Use Node.js ${{ matrix.node-version }}
      uses: actions/setup-node@v1
      with:
        node-version: ${{ matrix.node-version }}
    - name: Install dependencies
      run: npm install
    - name: List installed packages
      run: npm ls
    - name: Build & lint & test
      run: npm run all

<<<<<<< HEAD
  # e2e:
  #   runs-on: ubuntu-latest

  #   steps:
  #   - uses: actions/checkout@v1
  #   - name: Use Node.js 12.x
  #     uses: actions/setup-node@v1
  #     with:
  #       node-version: 12.x
  #   - name: Install dependencies
  #     run: npm install
  #   - name: Build packages
  #     run: npm run build
  #   - name: Run e2e tests
  #     run: npm run e2e
=======
  e2e:
    runs-on: ${{ matrix.os }}
    strategy:
      fail-fast: false
      matrix:
        os: ['ubuntu-latest', 'windows-latest']

    steps:
    - uses: actions/checkout@v1
    - name: Install dependencies
      run: npm install
    - name: Build packages
      run: npm run build
    - name: Run e2e tests
      run: npm run e2e
>>>>>>> 638decb7
<|MERGE_RESOLUTION|>--- conflicted
+++ resolved
@@ -29,36 +29,18 @@
     - name: Build & lint & test
       run: npm run all
 
-<<<<<<< HEAD
   # e2e:
-  #   runs-on: ubuntu-latest
+  #   runs-on: ${{ matrix.os }}
+  #   strategy:
+  #     fail-fast: false
+  #     matrix:
+  #       os: ['ubuntu-latest', 'windows-latest']
 
   #   steps:
   #   - uses: actions/checkout@v1
-  #   - name: Use Node.js 12.x
-  #     uses: actions/setup-node@v1
-  #     with:
-  #       node-version: 12.x
   #   - name: Install dependencies
   #     run: npm install
   #   - name: Build packages
   #     run: npm run build
   #   - name: Run e2e tests
   #     run: npm run e2e
-=======
-  e2e:
-    runs-on: ${{ matrix.os }}
-    strategy:
-      fail-fast: false
-      matrix:
-        os: ['ubuntu-latest', 'windows-latest']
-
-    steps:
-    - uses: actions/checkout@v1
-    - name: Install dependencies
-      run: npm install
-    - name: Build packages
-      run: npm run build
-    - name: Run e2e tests
-      run: npm run e2e
->>>>>>> 638decb7
