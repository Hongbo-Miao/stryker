<<<<<<< HEAD
// 'use strict';

// var expect = require('chai').expect;
// import BaseTestRunner from '../../src/testrunners/BaseTestRunner';
// import FileUtils from '../../src/utils/FileUtils';
// import Stryker from '../../src/Stryker';
// import TestRunnerFactory from '../../src/TestRunnerFactory';
// require('mocha-sinon');

// describe("Stryker", function() {
//   class MockTestRunner extends BaseTestRunner {
//     sourceFiles: string[];
//     testFiles: string[];
//   }

//   it("should do an initial test run", function() {
//     this.sinon.stub(FileUtils.prototype, 'createDirectory');
//     var mockRunner = new MockTestRunner({});
//     mockRunner.sourceFiles = [];
//     mockRunner.testFiles = [];
//     mockRunner.testAndCollectCoverage = function(sourceFiles, testFiles) {
//       this.sourceFiles = sourceFiles;
//       this.testFiles = testFiles;
//     };

//     var sourceFiles = ['hello.js'];
//     var testFiles = ['helloSpec.js'];
//     var stryker = new Stryker(sourceFiles, testFiles);
//     stryker.testRunner = mockRunner;

//     stryker.runMutationTest(function() { });

=======
//TODO: Fix this test when the new testrunner has been implemented

// 'use strict';

// var expect = require('chai').expect;
// import BaseTestRunner from '../../src/testrunners/BaseTestRunner';
// import FileUtils from '../../src/utils/FileUtils';
// import Stryker from '../../src/Stryker';
// import TestRunnerFactory from '../../src/TestRunnerFactory';
// require('mocha-sinon');

// describe("Stryker", function() {
//   class MockTestRunner extends BaseTestRunner {
//     sourceFiles: string[];
//     testFiles: string[];
//   }

//   it("should do an initial test run", function() {
//     this.sinon.stub(FileUtils.prototype, 'createDirectory');
//     var mockRunner = new MockTestRunner({});
//     mockRunner.sourceFiles = [];
//     mockRunner.testFiles = [];
//     mockRunner.testAndCollectCoverage = function(sourceFiles, testFiles) {
//       this.sourceFiles = sourceFiles;
//       this.testFiles = testFiles;
//     };

//     var sourceFiles = ['hello.js'];
//     var testFiles = ['helloSpec.js'];
//     var stryker = new Stryker(sourceFiles, testFiles);
//     stryker.testRunner = mockRunner;

//     stryker.runMutationTest(function() { });

>>>>>>> 67d69465
//     expect(mockRunner.sourceFiles).to.equal(sourceFiles);
//     expect(mockRunner.testFiles).to.equal(testFiles);
//   });
// });<|MERGE_RESOLUTION|>--- conflicted
+++ resolved
@@ -1,37 +1,3 @@
-<<<<<<< HEAD
-// 'use strict';
-
-// var expect = require('chai').expect;
-// import BaseTestRunner from '../../src/testrunners/BaseTestRunner';
-// import FileUtils from '../../src/utils/FileUtils';
-// import Stryker from '../../src/Stryker';
-// import TestRunnerFactory from '../../src/TestRunnerFactory';
-// require('mocha-sinon');
-
-// describe("Stryker", function() {
-//   class MockTestRunner extends BaseTestRunner {
-//     sourceFiles: string[];
-//     testFiles: string[];
-//   }
-
-//   it("should do an initial test run", function() {
-//     this.sinon.stub(FileUtils.prototype, 'createDirectory');
-//     var mockRunner = new MockTestRunner({});
-//     mockRunner.sourceFiles = [];
-//     mockRunner.testFiles = [];
-//     mockRunner.testAndCollectCoverage = function(sourceFiles, testFiles) {
-//       this.sourceFiles = sourceFiles;
-//       this.testFiles = testFiles;
-//     };
-
-//     var sourceFiles = ['hello.js'];
-//     var testFiles = ['helloSpec.js'];
-//     var stryker = new Stryker(sourceFiles, testFiles);
-//     stryker.testRunner = mockRunner;
-
-//     stryker.runMutationTest(function() { });
-
-=======
 //TODO: Fix this test when the new testrunner has been implemented
 
 // 'use strict';
@@ -66,7 +32,6 @@
 
 //     stryker.runMutationTest(function() { });
 
->>>>>>> 67d69465
 //     expect(mockRunner.sourceFiles).to.equal(sourceFiles);
 //     expect(mockRunner.testFiles).to.equal(testFiles);
 //   });
