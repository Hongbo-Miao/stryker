--- conflicted
+++ resolved
@@ -22,11 +22,7 @@
     mutationSpecs.replacement.end = mutationSpecs.original.end;
     mutationSpecs.replacement.start = mutationSpecs.original.start;
     mutationSpecs.replacement.loc = mutationSpecs.original.loc;
-<<<<<<< HEAD
-    const mutant = new Mutant(this._mutants.length.toString(), fileName, mutationSpecs);
-=======
-    const mutant = new Mutant(this._mutants.length, fileName, mutationSpecs, positionOffset, lineOffset);
->>>>>>> c5365670
+    const mutant = new Mutant(this._mutants.length.toString(), fileName, mutationSpecs, positionOffset, lineOffset);
     this._mutants.push(mutant);
     if (mutant.ignoreReason === undefined) {
       // Only place mutants that are not ignored
